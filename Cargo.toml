--- conflicted
+++ resolved
@@ -6,22 +6,11 @@
 # See more keys and their definitions at https://doc.rust-lang.org/cargo/reference/manifest.html
 
 [dependencies]
-tokio = { version = "1.35.0", features = ["full"] }
 async-trait = "0.1.74"
-<<<<<<< HEAD
-time = { version = "0.3.30", features = ["local-offset"] }
-aws-sdk-s3 = "1.5.0"
-azure_core = "0.17.0"
-azure_storage = "0.17.0"
-azure_storage_blobs = "0.17.0"
-
-[dev-dependencies]
-=======
 aws-config = { version = "1.0.3", features = ["behavior-version-latest"] }
 aws-credential-types = {version="1.0.3", features = ["hardcoded-credentials"]}
 aws-sdk-s3 = { version = "1.5.0", features = ["behavior-version-latest"] }
 reqwest = { version = "0.11.22", features = ["blocking"] }
-tokio = { version = "1.35.0", features = ["full"] }
 time = { version = "0.3.30", features = ["local-offset"] }
 azure_core = "0.17.0"
 azure_storage = "0.17.0"
@@ -31,5 +20,4 @@
 
 [dev-dependencies]
 reqwest = { version = "0.11.22", features = ["blocking"] }
-tokio = { version = "1.35.0", features = ["full"] }
->>>>>>> acd8f8df
+tokio = { version = "1.35.0", features = ["full"] }